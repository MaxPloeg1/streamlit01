# streamlit_dashboard.py

import json
import pandas as pd
import streamlit as st
import plotly.express as px
import plotly.graph_objects as go

# === Data inlezen ===
@st.cache_data
def load_data(path: str):
    with open(path, "r", encoding="utf-8") as f:
        raw = json.load(f)
    records = raw["data"] if isinstance(raw, dict) and "data" in raw else raw
    df = pd.json_normalize(records)

    # Datum parsing
    try:
        df["date"] = pd.to_datetime(df["date"])
    except Exception:
        df["date"] = pd.to_datetime(df["date"].astype(str), format="%Y%m%d")

    def make_scaled(src, dest, divisor=10):
        if src in df.columns:
            df[dest] = pd.to_numeric(df[src], errors="coerce") / divisor

    make_scaled("TG", "TG_C")
    make_scaled("TN", "TN_C")
    make_scaled("TX", "TX_C")
    make_scaled("RH", "RH_mm")
    make_scaled("SQ", "SQ_h")

    df["year"] = df["date"].dt.year
    df["month"] = df["date"].dt.month
    df["week"] = df["date"].dt.isocalendar().week

    def season(m):
        return "winter" if m in [12, 1, 2] else "lente" if m in [3, 4, 5] else "zomer" if m in [6, 7, 8] else "herfst"
    df["season"] = df["month"].apply(season)
    return df

# === Sidebar ===
st.sidebar.title("Navigation")

datasets = {
    "2021–2022": "amsterdam_2021_2022.json",
    "2022–2023": "amsterdam_2022_2023.json",
    "2023–2024": "amsterdam_2023_2024.json",
}
dataset_choice = st.sidebar.selectbox("📅 Kies een dataset:", list(datasets.keys()))
df = load_data(datasets[dataset_choice])

page = st.sidebar.radio(
    "Select a page",
    ["Overzicht", "Temperatuur Trends", "Neerslag & Zon", "Verdeling & Topdagen"]
)

# === KPI-tegels ===
avg_temp = df["TG_C"].mean().round(1) if "TG_C" in df else None
total_rain = df["RH_mm"].sum().round(1) if "RH_mm" in df else None
total_sun = df["SQ_h"].sum().round(1) if "SQ_h" in df else None

kpi1, kpi2, kpi3 = st.columns(3)
if avg_temp: kpi1.metric("🌡️ Gemiddelde Temp (°C)", avg_temp)
if total_rain: kpi2.metric("🌧️ Totale Neerslag (mm)", total_rain)
if total_sun: kpi3.metric("☀️ Totale Zonuren", total_sun)

if page == "Overzicht":
    st.header("🌍 Amsterdam: Het Weer in Verandering")
    st.subheader("Warmer – Droger – Zonniger (jaarvergelijking)")

    # === Data voorbereiden ===
    yearly = df.groupby("year").agg({
        "TG_C": "mean",
        "RH_mm": "sum",
        "SQ_h": "sum"
    }).reset_index()

    # Zonuren schalen zodat ze vergelijkbaar zijn met temperatuur
    scale_factor = 200
    yearly["SQ_scaled"] = yearly["SQ_h"] / scale_factor

    # === 1. Hoofdgrafiek: Jaarvergelijking ===
    fig = go.Figure()
    fig.add_trace(go.Bar(
        x=yearly["year"], y=yearly["TG_C"],
        name="Gem. Temp (°C)", marker_color="tomato"
    ))
    fig.add_trace(go.Bar(
        x=yearly["year"], y=yearly["SQ_scaled"],
        name=f"Zonuren (x{scale_factor}h)", marker_color="gold"
    ))
    fig.add_trace(go.Scatter(
        x=yearly["year"], y=yearly["RH_mm"],
        name="Neerslag (mm)", mode="lines+markers",
        yaxis="y2", line=dict(color="royalblue")
    ))

    fig.update_layout(
        title="Vergelijking per jaar: Temperatuur, Neerslag en Zonuren",
        xaxis_title="Jaar",
        yaxis=dict(title="Temp (°C) & Zonuren (geschaald)", side="left"),
        yaxis2=dict(title="Neerslag (mm)", overlaying="y", side="right"),
        barmode="group",
        legend=dict(orientation="h", y=1.1, x=0.5, xanchor="center")
    )

    st.plotly_chart(fig, use_container_width=True)

    # Praktische conclusie
    if len(yearly) >= 2:
        diff_temp = yearly["TG_C"].iloc[-1] - yearly["TG_C"].iloc[-2]
        diff_rain = yearly["RH_mm"].iloc[-2] - yearly["RH_mm"].iloc[-1]
        diff_sun = yearly["SQ_h"].iloc[-1] - yearly["SQ_h"].iloc[-2]
        st.info(
            f"In {yearly['year'].iloc[-1]} was het gemiddeld {diff_temp:.1f}°C warmer, "
            f"viel er {diff_rain:.0f} mm minder regen en scheen de zon {diff_sun:.0f} uur langer "
            f"dan in {yearly['year'].iloc[-2]}."
        )

    # === 2. Lange termijn trend temperatuur ===
    avg_yearly_temp = df.groupby("year")["TG_C"].mean().reset_index()
    fig_trend = px.line(
        avg_yearly_temp, x="year", y="TG_C", markers=True,
        title="📈 Lange termijn trend: Gemiddelde jaartemperatuur in Amsterdam",
        labels={"TG_C": "Gemiddelde Temp (°C)", "year": "Jaar"}
    )
    fig_trend.update_traces(line=dict(color="tomato", width=3))
    st.plotly_chart(fig_trend, use_container_width=True)
    st.caption("👉 Deze grafiek laat zien dat de gemiddelde jaartemperatuur structureel toeneemt, passend bij klimaatopwarming.")

    # === 3. Seizoensgemiddelden ===
    season_temp = df.groupby(["year", "season"])["TG_C"].mean().reset_index()
    fig_season = px.bar(
        season_temp, x="season", y="TG_C", color="year", barmode="group",
        title="🌦️ Gemiddelde temperatuur per seizoen",
        labels={"TG_C": "Gemiddelde Temp (°C)", "season": "Seizoen"}
    )
    st.plotly_chart(fig_season, use_container_width=True)
    st.caption("👉 Vooral de zomers worden warmer – dit merk je direct in hittegolven en langere warme periodes.")

    # === 4. Verdeling zonuren ===
    fig_sun = px.histogram(
        df, x="SQ_h", nbins=30,
        title="☀️ Verdeling van zonuren per dag",
        labels={"SQ_h": "Zonuren per dag", "count": "Aantal dagen"},
        color_discrete_sequence=["gold"]
    )
    st.plotly_chart(fig_sun, use_container_width=True)
    st.caption("👉 Er komen meer dagen met extreem veel zonuren, een teken dat zomers droger en zonniger worden.")

elif page == "Temperatuur Trends":
    st.header("🌡️ Temperatuur Trends")
    use_cols = [c for c in ["TN_C", "TG_C", "TX_C"] if c in df.columns]

    if use_cols:
        # Mapping van kolomnamen naar labels
        label_map = {"TN_C": "Min temp", "TG_C": "Gem temp", "TX_C": "Max temp"}

        temp = df[["date"] + use_cols].melt("date", var_name="type", value_name="temp_C")
        temp["type"] = temp["type"].replace(label_map)

        fig = px.line(
            temp,
            x="date",
            y="temp_C",
            color="type",
            title="Dagelijkse temperatuur (min, gem, max)",
            labels={"temp_C": "Temperatuur (°C)", "date": "Datum", "type": "Type"},
        )
        st.plotly_chart(fig, use_container_width=True)

elif page == "Neerslag & Zon":
    st.header("☔ Neerslag vs. Zon")

    if "RH_mm" in df.columns and "SQ_h" in df.columns:
        # 1. Boxplot: zonuren per neerslagcategorie
        bins = [0, 1, 5, 10, 50]
        labels = ["0 mm", "0–5 mm", "5–10 mm", "10+ mm"]
        df["rain_cat"] = pd.cut(df["RH_mm"], bins=bins, labels=labels, include_lowest=True)

        # Zet categorische volgorde vast
        df["rain_cat"] = pd.Categorical(
            df["rain_cat"],
            categories=["0 mm", "0–5 mm", "5–10 mm", "10+ mm"],
            ordered=True
        )

        fig_box = px.box(
            df, x="rain_cat", y="SQ_h",
            color="rain_cat",
            title="📦 Verdeling zonuren per neerslagcategorie",
            labels={"SQ_h": "Zonuren", "rain_cat": "Neerslagcategorie"},
            points="all"
        )
        st.plotly_chart(fig_box, use_container_width=True)

<<<<<<< HEAD

        # 2. Gemiddelde zonuren bij toenemende regen
        rain_bins = pd.cut(df["RH_mm"], bins=20)
        avg_sun = df.groupby(rain_bins)["SQ_h"].mean().reset_index()
        avg_sun["RH_mm"] = avg_sun["RH_mm"].astype(str)

        fig_line = px.line(
            avg_sun, x="RH_mm", y="SQ_h", markers=True,
            title="📈 Gemiddelde zonuren bij toenemende neerslag",
            labels={"SQ_h": "Gemiddelde zonuren", "RH_mm": "Neerslagklasse"}
        )
        st.plotly_chart(fig_line, use_container_width=True)

elif page == "Verdeling & Topdagen":
    st.header("📊 Verdeling & Topdagen")

    if "TG_C" in df:
        fig1 = px.box(
            df,
            x="season",
            y="TG_C",
            points="all",
            title="Verdeling temperatuur per seizoen",
            labels={
                "season": "Seizoen",
                "TG_C": "Etmaalgemiddelde temperatuur (°C)"
            }
=======
                # Neerslag in categorieën indelen
        rain_bins = pd.cut(
            df["RH_mm"], 
            bins=[0, 1, 5, 10, 20, 50], 
            include_lowest=True, 
            labels=["0–1 mm", "1–5 mm", "5–10 mm", "10–20 mm", "20+ mm"]
>>>>>>> fbf2dbdd
        )
        avg_temp_rain = df.groupby(rain_bins)["TG_C"].mean().reset_index()

        # Balkdiagram maken
        fig_temp_rain = px.bar(
            avg_temp_rain, x="RH_mm", y="TG_C",
            title="🌧️ Gemiddelde temperatuur bij toenemende regenval",
            labels={
                "RH_mm": "Neerslagcategorie (mm per dag)", 
                "TG_C": "Gemiddelde temperatuur (°C)"
            },
            text_auto=".1f",  # toon de temperatuurwaarden op de bars
            color="TG_C", 
            color_continuous_scale="RdYlBu_r"
        )

        # Layout verbeteren
        fig_temp_rain.update_layout(
            xaxis_title="Neerslagcategorie (mm per dag)",
            yaxis_title="Gemiddelde temperatuur (°C)",
            showlegend=False
        )

        st.plotly_chart(fig_temp_rain, use_container_width=True)
<|MERGE_RESOLUTION|>--- conflicted
+++ resolved
@@ -195,42 +195,12 @@
         )
         st.plotly_chart(fig_box, use_container_width=True)
 
-<<<<<<< HEAD
-
-        # 2. Gemiddelde zonuren bij toenemende regen
-        rain_bins = pd.cut(df["RH_mm"], bins=20)
-        avg_sun = df.groupby(rain_bins)["SQ_h"].mean().reset_index()
-        avg_sun["RH_mm"] = avg_sun["RH_mm"].astype(str)
-
-        fig_line = px.line(
-            avg_sun, x="RH_mm", y="SQ_h", markers=True,
-            title="📈 Gemiddelde zonuren bij toenemende neerslag",
-            labels={"SQ_h": "Gemiddelde zonuren", "RH_mm": "Neerslagklasse"}
-        )
-        st.plotly_chart(fig_line, use_container_width=True)
-
-elif page == "Verdeling & Topdagen":
-    st.header("📊 Verdeling & Topdagen")
-
-    if "TG_C" in df:
-        fig1 = px.box(
-            df,
-            x="season",
-            y="TG_C",
-            points="all",
-            title="Verdeling temperatuur per seizoen",
-            labels={
-                "season": "Seizoen",
-                "TG_C": "Etmaalgemiddelde temperatuur (°C)"
-            }
-=======
                 # Neerslag in categorieën indelen
         rain_bins = pd.cut(
             df["RH_mm"], 
             bins=[0, 1, 5, 10, 20, 50], 
             include_lowest=True, 
             labels=["0–1 mm", "1–5 mm", "5–10 mm", "10–20 mm", "20+ mm"]
->>>>>>> fbf2dbdd
         )
         avg_temp_rain = df.groupby(rain_bins)["TG_C"].mean().reset_index()
 
